import numpy as np

from sklearn import datasets
from sklearn import preprocessing
from sklearn.model_selection import (
    cross_val_score,
    GridSearchCV,
    RepeatedStratifiedKFold,
)
from sklearn.pipeline import make_pipeline

from sklvq import GLVQ


class ProgressLogger:
    def __init__(self):
        self.states = np.array([])

    def __call__(self, model: GLVQ, state: dict) -> bool:
        self.states = np.append(self.states, state)
        return False


def test_glvq_iris():
    iris = datasets.load_digits()

    iris.data = preprocessing.scale(iris.data)

    labels = np.asarray(iris.target, str)

    progress_logger = ProgressLogger()

    classifier = GLVQ(
        solver_type="steepest-gradient-descent",
        solver_params={"callback": progress_logger},
        distance_type="euclidean",
        activation_type="swish",
        random_state=31415,
    )
    classifier = classifier.fit(iris.data, labels)

    predicted = classifier.predict(iris.data)

    accuracy = np.count_nonzero(predicted == labels) / labels.size

    # print(progress_logger.costs)
    print("\nIris accuracy: {}".format(accuracy))

<<<<<<< HEAD

def test_glvq_pipeline_iris():
    iris = datasets.load_iris()

    pipeline = make_pipeline(preprocessing.StandardScaler(), GLVQClassifier(activation_type='sigmoid',
                                                                            activation_params={'beta': 6}))
    accuracy = cross_val_score(pipeline, iris.data, iris.target, cv=5)
    print("\nCross validation (k=5): " + "{}".format(accuracy))


def test_glvq_gridsearch_iris():
    iris = datasets.load_iris()

    estimator = GLVQClassifier()
    pipeline = make_pipeline(preprocessing.StandardScaler(), estimator)

    # param_grid = [{'glvqclassifier__activation_type': ['identity'],
    #                'glvqclassifier__prototypes_per_class': [1, 2, 3]},
    #               {'glvqclassifier__activation_type': ['swish'],
    #                'glvqclassifier__activation_params': [{'beta': beta} for beta in list(range(2, 10, 2))],
    #                'glvqclassifier__prototypes_per_class': [1, 2, 3]},
    #               {'glvqclassifier__activation_type': ['soft+'],
    #                'glvqclassifier__activation_params': [{'beta': beta} for beta in list(range(2, 10, 2))],
    #                'glvqclassifier__prototypes_per_class': [1, 2, 3]}]

    param_grid = [{'glvqclassifier__solver_type': ['steepest-gradient-descent'],
                   'glvqclassifier__distance_type': ['squared-euclidean'],
                   # 'glvqclassifier__distance_params': [{'beta': beta} for beta in list(range(2, 10, 2))],
                   'glvqclassifier__activation_type': ['sigmoid', 'swish'],
                   'glvqclassifier__activation_params': [{'beta': beta} for beta in list(range(2, 10, 2))]}]

    search = GridSearchCV(pipeline, param_grid, scoring='accuracy', cv=5, n_jobs=2, return_train_score=True)

    search.fit(iris.data, iris.target)

    print("\nBest parameter (CV score=%0.3f):" % search.best_score_)
    print(search.best_params_)

# # TODO: TypeError: gradient() missing 1 required positional argument: 'x'... No idea where this happens.
# def test_glvq_gridsearch_iris_custom_functions():
#     class Identity(ActivationBaseClass):
#         def __call__(self, x: np.ndarray) -> np.ndarray:
#             return x
=======
>>>>>>> 46cc37d3
#
# def test_glvq_with_multiple_prototypes_per_class():
#     iris = datasets.load_iris()
#
#     iris.data = preprocessing.scale(iris.data)
#
#     classifier = GLVQ(
#         activation_type="sigmoid", activation_params={"beta": 3}, prototypes_per_class=4
#     )
#     classifier = classifier.fit(iris.data, iris.target)
#
#     predicted = classifier.predict(iris.data)
#
#     accuracy = np.count_nonzero(predicted == iris.target) / iris.target.size
#
#     print("\nIris accuracy: {}".format(accuracy))
#
#
# # TODO: Have to look into scoring of CV and if they now provide the testing or training scores....
# def test_glvq_pipeline_iris():
#     iris = datasets.load_iris()
#
#     pipeline = make_pipeline(
#         preprocessing.StandardScaler(),
#         GLVQ(activation_type="sigmoid", activation_params={"beta": 6}),
#     )
#     accuracy = cross_val_score(pipeline, iris.data, iris.target, cv=5)
#     print("\nCross validation (k=5): " + "{}".format(accuracy))
#
#
# def test_glvq_gridsearch_iris():
#     iris = datasets.load_iris()
#
#     estimator = GLVQ()
#     pipeline = make_pipeline(preprocessing.StandardScaler(), estimator)
#
#     param_grid = [
#         {
#             "glvq__solver_type": ["adam"],
#             "glvq__distance_type": ["squared-euclidean"],
#             "glvq__activation_type": ["sigmoid", "swish"],
#             "glvq__activation_params": [
#                 {"beta": beta} for beta in list(range(2, 10, 2))
#             ],
#         }
#     ]
#
#     search = GridSearchCV(
#         pipeline,
#         param_grid,
#         scoring="accuracy",
#         cv=5,
#         n_jobs=2,
#         return_train_score=True,
#     )
#
#     search.fit(iris.data, iris.target)
#
#     print("\nBest parameter (CV score=%0.3f):" % search.best_score_)
#     print(search.best_params_)
#
#
# def test_glvq_gridsearch_all_iris():
#     iris = datasets.load_iris()
#
#     estimator = GLVQ()
#     pipeline = make_pipeline(preprocessing.StandardScaler(), estimator)
#
#     solvers_types = [
#         "lbfgs",
#         "bfgs",
#         "steepest-gradient-descent",
#         "waypoint-gradient-descent",
#         "adaptive-moment-estimation",
#     ]
#
#     distance_types = ["squared-euclidean", "euclidean"]
#
#     activation_types = ["identity", "sigmoid", "soft-plus", "swish"]
#
#     param_grid = [
#         {
#             "glvq__solver_type": solvers_types,
#             "glvq__distance_type": distance_types,
#             "glvq__activation_type": activation_types,
#         }
#     ]
#
#     repeated_kfolds = RepeatedStratifiedKFold(n_splits=5, n_repeats=1)
#
#     search = GridSearchCV(
#         pipeline,
#         param_grid,
#         scoring="accuracy",
#         cv=repeated_kfolds,
#         n_jobs=4,
#         return_train_score=True,
#     )
#
#     search.fit(iris.data, iris.target)
#
#     print("\nBest parameter (CV score=%0.3f):" % search.best_score_)
#     print(search.best_params_)
#
#<|MERGE_RESOLUTION|>--- conflicted
+++ resolved
@@ -46,52 +46,6 @@
     # print(progress_logger.costs)
     print("\nIris accuracy: {}".format(accuracy))
 
-<<<<<<< HEAD
-
-def test_glvq_pipeline_iris():
-    iris = datasets.load_iris()
-
-    pipeline = make_pipeline(preprocessing.StandardScaler(), GLVQClassifier(activation_type='sigmoid',
-                                                                            activation_params={'beta': 6}))
-    accuracy = cross_val_score(pipeline, iris.data, iris.target, cv=5)
-    print("\nCross validation (k=5): " + "{}".format(accuracy))
-
-
-def test_glvq_gridsearch_iris():
-    iris = datasets.load_iris()
-
-    estimator = GLVQClassifier()
-    pipeline = make_pipeline(preprocessing.StandardScaler(), estimator)
-
-    # param_grid = [{'glvqclassifier__activation_type': ['identity'],
-    #                'glvqclassifier__prototypes_per_class': [1, 2, 3]},
-    #               {'glvqclassifier__activation_type': ['swish'],
-    #                'glvqclassifier__activation_params': [{'beta': beta} for beta in list(range(2, 10, 2))],
-    #                'glvqclassifier__prototypes_per_class': [1, 2, 3]},
-    #               {'glvqclassifier__activation_type': ['soft+'],
-    #                'glvqclassifier__activation_params': [{'beta': beta} for beta in list(range(2, 10, 2))],
-    #                'glvqclassifier__prototypes_per_class': [1, 2, 3]}]
-
-    param_grid = [{'glvqclassifier__solver_type': ['steepest-gradient-descent'],
-                   'glvqclassifier__distance_type': ['squared-euclidean'],
-                   # 'glvqclassifier__distance_params': [{'beta': beta} for beta in list(range(2, 10, 2))],
-                   'glvqclassifier__activation_type': ['sigmoid', 'swish'],
-                   'glvqclassifier__activation_params': [{'beta': beta} for beta in list(range(2, 10, 2))]}]
-
-    search = GridSearchCV(pipeline, param_grid, scoring='accuracy', cv=5, n_jobs=2, return_train_score=True)
-
-    search.fit(iris.data, iris.target)
-
-    print("\nBest parameter (CV score=%0.3f):" % search.best_score_)
-    print(search.best_params_)
-
-# # TODO: TypeError: gradient() missing 1 required positional argument: 'x'... No idea where this happens.
-# def test_glvq_gridsearch_iris_custom_functions():
-#     class Identity(ActivationBaseClass):
-#         def __call__(self, x: np.ndarray) -> np.ndarray:
-#             return x
-=======
->>>>>>> 46cc37d3
 #
 # def test_glvq_with_multiple_prototypes_per_class():
 #     iris = datasets.load_iris()
