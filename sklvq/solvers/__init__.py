<<<<<<< HEAD
from .base import (SolverBaseClass, ScipyBaseSolver)
from .steepest_gradient_descent import SteepestGradientDescent


__all__ = ['SolverBaseClass',
           'ScipyBaseSolver',
           'SteepestGradientDescent']
=======
from .base import SolverBaseClass, ScipyBaseSolver
from .steepest_gradient_descent import SteepestGradientDescent
from .waypoint_gradient_descent import WaypointGradientDescent
from .lbfgs_solver import LbfgsSolver
from .bfgs_solver import BfgsSolver
from .adaptive_moment_estimation import AdaptiveMomentEstimation
from ..misc import utils

>>>>>>> 1c719dcc

__all__ = [
    "SolverBaseClass",
    "ScipyBaseSolver",
    "SteepestGradientDescent",
    "WaypointGradientDescent",
    "AdaptiveMomentEstimation",
    "LbfgsSolver",
    "BfgsSolver",
]

ALIASES = {
    "sgd": "steepest-gradient-descent",
    "lbfgs": "lbfgs-solver",
    "bfgs": "bfgs-solver",
    "adadelta": "adaptive-gradient-descent",
    "adam": "adaptive-moment-estimation",
}
BASE_CLASS = SolverBaseClass
PACKAGE = "sklvq.solvers"


def grab(class_type, class_params):
    return utils.grab(class_type, class_params, ALIASES, PACKAGE, BASE_CLASS)<|MERGE_RESOLUTION|>--- conflicted
+++ resolved
@@ -1,12 +1,3 @@
-<<<<<<< HEAD
-from .base import (SolverBaseClass, ScipyBaseSolver)
-from .steepest_gradient_descent import SteepestGradientDescent
-
-
-__all__ = ['SolverBaseClass',
-           'ScipyBaseSolver',
-           'SteepestGradientDescent']
-=======
 from .base import SolverBaseClass, ScipyBaseSolver
 from .steepest_gradient_descent import SteepestGradientDescent
 from .waypoint_gradient_descent import WaypointGradientDescent
@@ -15,7 +6,6 @@
 from .adaptive_moment_estimation import AdaptiveMomentEstimation
 from ..misc import utils
 
->>>>>>> 1c719dcc
 
 __all__ = [
     "SolverBaseClass",
