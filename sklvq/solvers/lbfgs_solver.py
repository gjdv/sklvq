--- conflicted
+++ resolved
@@ -3,11 +3,5 @@
 
 # LimitedMemoryBFGS
 class LbfgsSolver(ScipyBaseSolver):
-<<<<<<< HEAD
-
     def __init__(self, params=None):
-        super(LbfgsSolver, self).__init__(method='L-BFGS-B', params=params)
-=======
-    def __init__(self, params=None):
-        super(LbfgsSolver, self).__init__(method="L-BFGS - B", params=params)
->>>>>>> 1c719dcc
+        super(LbfgsSolver, self).__init__(method="L-BFGS - B", params=params)