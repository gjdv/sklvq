--- conflicted
+++ resolved
@@ -8,18 +8,11 @@
 
 
 class GeneralizedLearningObjective(ObjectiveBaseClass):
-<<<<<<< HEAD
-
-=======
->>>>>>> 1c719dcc
     def __init__(self, activation, discriminant):
         self.activation = activation
         self.discriminant = discriminant
 
     # Note: Objective changes the model... and does not copy it...
-<<<<<<< HEAD
-    def __call__(self,variables: np.ndarray, model: 'LVQClassifier', data: np.ndarray, labels: np.ndarray) -> np.ndarray:
-=======
     def __call__(
         self,
         variables: np.ndarray,
@@ -27,7 +20,6 @@
         data: np.ndarray,
         labels: np.ndarray,
     ) -> np.ndarray:
->>>>>>> 1c719dcc
         model.set_model_params(model.to_params(variables))
 
         dist_same, dist_diff, _, _ = _compute_distance(data, labels, model)
@@ -35,9 +27,6 @@
         return np.sum(self.activation(self.discriminant(dist_same, dist_diff)))
 
     # Note: Gradient function changes the model... and does not copy it...
-<<<<<<< HEAD
-    def gradient(self, variables: np.ndarray, model: 'LVQClassifier', data: np.ndarray, labels: np.ndarray) -> np.ndarray:
-=======
     def gradient(
         self,
         variables: np.ndarray,
@@ -45,7 +34,6 @@
         data: np.ndarray,
         labels: np.ndarray,
     ) -> np.ndarray:
->>>>>>> 1c719dcc
         model.set_model_params(model.to_params(variables))
 
         dist_same, dist_diff, i_dist_same, i_dist_diff = _compute_distance(
@@ -68,15 +56,9 @@
                 )
 
                 #  Computes the following partial derivatives: du/ddi, with i = 1
-<<<<<<< HEAD
-                discriminant_gradient = self.discriminant.gradient(dist_same[ii_winner_same],
-                                                                   dist_diff[ii_winner_same],
-                                                                   True)
-=======
                 discriminant_gradient = self.discriminant.gradient(
                     dist_same[ii_winner_same], dist_diff[ii_winner_same], True
                 )
->>>>>>> 1c719dcc
 
                 # Computes the following partial derivatives: ddi/dwi, with i = 1
                 distance_gradient = model.distance_.gradient(
@@ -97,15 +79,9 @@
                 )
 
                 #  Computes the following partial derivatives: du/ddi, with i = 2
-<<<<<<< HEAD
-                discriminant_gradient = self.discriminant.gradient(dist_same[ii_winner_diff],
-                                                                   dist_diff[ii_winner_diff],
-                                                                   False)
-=======
                 discriminant_gradient = self.discriminant.gradient(
                     dist_same[ii_winner_diff], dist_diff[ii_winner_diff], False
                 )
->>>>>>> 1c719dcc
 
                 # Computes the following partial derivatives: ddi/dwi, with i = 2
                 distance_gradient = model.distance_.gradient(
